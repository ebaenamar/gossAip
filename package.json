--- conflicted
+++ resolved
@@ -2,15 +2,6 @@
   "name": "gossip-ai-master",
   "version": "0.1.0",
   "private": true,
-<<<<<<< HEAD
-=======
-  "scripts": {
-    "dev": "next dev",
-    "build": "next build",
-    "start": "next start",
-    "lint": "next lint"
-  },
->>>>>>> 75f61ffd
   "dependencies": {
     "next": "^14.1.0",
     "react": "^18.2.0",
@@ -26,14 +17,6 @@
     "postcss": "^8.4.33",
     "tailwindcss": "^3.4.1",
     "typescript": "^5.3.3"
-<<<<<<< HEAD
-  },
-  "scripts": {
-    "dev": "next dev",
-    "build": "next build",
-    "start": "next start",
-    "lint": "next lint"
-=======
->>>>>>> 75f61ffd
+
   }
 }